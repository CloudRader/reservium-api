--- conflicted
+++ resolved
@@ -82,11 +82,7 @@
                 active_member = True
 
         section_head = False
-<<<<<<< HEAD
-        if user_data.note.strip() == "head": # and bool(user_roles):
-=======
         if user_data.note.strip() == "head":
->>>>>>> a188f67d
             active_member = True
             section_head = True
 
